--- conflicted
+++ resolved
@@ -10,24 +10,18 @@
 
   <url type="website">http://www.ros.org/wiki/tf2_ros</url>
 
-<<<<<<< HEAD
   <buildtool_depend>ament_cmake</buildtool_depend>
 
-=======
->>>>>>> 2ac6e235
   <depend>geometry_msgs</depend>
   <depend>orocos_kdl</depend>
   <depend>tf2</depend>
   <depend>tf2_ros</depend>
 
   <build_depend>python_orocos_kdl</build_depend>
- 
+
   <exec_depend>python_orocos_kdl</exec_depend>
-<<<<<<< HEAD
 
   <!--<test_depend>rostest</test_depend> -->
-=======
->>>>>>> 2ac6e235
 
   <export>
     <build_type>ament_cmake</build_type>
